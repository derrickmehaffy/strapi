{
  "name": "strapi-generate-admin",
  "version": "3.0.0-alpha.12.6",
  "description": "Generate the default admin panel for a Strapi application.",
  "homepage": "http://strapi.io",
  "keywords": [
    "generate",
    "generator",
    "strapi"
  ],
  "main": "./lib/index.js",
  "directories": {
    "lib": "./lib"
  },
  "dependencies": {
    "fs-extra": "^4.0.1",
    "lodash": "^4.17.4",
<<<<<<< HEAD
    "strapi-admin": "3.0.0-alpha.12.5",
    "strapi-utils": "3.0.0-alpha.12.5"
=======
    "strapi-admin": "3.0.0-alpha.12.6"
>>>>>>> 7ab5d0ed
  },
  "author": {
    "email": "hi@strapi.io",
    "name": "Strapi team",
    "url": "http://strapi.io"
  },
  "maintainers": [
    {
      "name": "Strapi team",
      "email": "hi@strapi.io",
      "url": "http://strapi.io"
    }
  ],
  "repository": {
    "type": "git",
    "url": "git://github.com/strapi/strapi.git"
  },
  "bugs": {
    "url": "https://github.com/strapi/strapi/issues"
  },
  "engines": {
    "node": ">= 9.0.0",
    "npm": ">= 5.3.0"
  },
  "license": "MIT"
}<|MERGE_RESOLUTION|>--- conflicted
+++ resolved
@@ -15,12 +15,8 @@
   "dependencies": {
     "fs-extra": "^4.0.1",
     "lodash": "^4.17.4",
-<<<<<<< HEAD
-    "strapi-admin": "3.0.0-alpha.12.5",
-    "strapi-utils": "3.0.0-alpha.12.5"
-=======
-    "strapi-admin": "3.0.0-alpha.12.6"
->>>>>>> 7ab5d0ed
+    "strapi-admin": "3.0.0-alpha.12.6",
+    "strapi-utils": "3.0.0-alpha.12.6"
   },
   "author": {
     "email": "hi@strapi.io",
