--- conflicted
+++ resolved
@@ -11,21 +11,12 @@
     "test": "echo \"no tests yet\""
   },
   "dependencies": {
-<<<<<<< HEAD
-    "@buffetjs/core": "3.3.3-next.3",
-    "@buffetjs/custom": "3.3.3-next.3",
-    "@buffetjs/hooks": "3.3.3-next.3",
-    "@buffetjs/icons": "3.3.3-next.3",
-    "@buffetjs/styles": "3.3.3-next.3",
-    "@buffetjs/utils": "3.3.3-next.3",
-=======
     "@buffetjs/core": "3.3.4",
     "@buffetjs/custom": "3.3.4",
     "@buffetjs/hooks": "3.3.4",
     "@buffetjs/icons": "3.3.4",
     "@buffetjs/styles": "3.3.4",
     "@buffetjs/utils": "3.3.4",
->>>>>>> 469991f9
     "cheerio": "^1.0.0-rc.5",
     "fs-extra": "^9.0.1",
     "immutable": "^3.8.2",
