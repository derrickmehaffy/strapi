--- conflicted
+++ resolved
@@ -106,230 +106,9 @@
   },
 
   update: async function (params) {
-<<<<<<< HEAD
-    const virtualFields = [];
-    const response = await module.exports.findOne.call(this, params);
-
-    // Only update fields which are on this document.
-    const values = params.parseRelationships === false ? params.values : Object.keys(JSON.parse(JSON.stringify(params.values))).reduce((acc, current) => {
-      const association = this.associations.filter(x => x.alias === current)[0];
-      const details = this._attributes[current];
-
-      if (_.get(this._attributes, `${current}.isVirtual`) !== true && _.isUndefined(association)) {
-        acc[current] = params.values[current];
-      } else {
-        switch (association.nature) {
-          case 'oneWay':
-            acc[current] = _.get(params.values[current], this.primaryKey, params.values[current]) || null;
-
-            break;
-          case 'oneToOne':
-            if (response[current] !== params.values[current]) {
-              const value = _.isNull(params.values[current]) ? response[current] : params.values;
-              const recordId = _.isNull(params.values[current]) ? value[this.primaryKey] || value.id || value._id : value[current];
-
-              if (response[current] && _.isObject(response[current]) && response[current][this.primaryKey] !== value[current]) {
-                virtualFields.push(
-                  strapi.query(details.collection || details.model, details.plugin).update({
-                    id: response[current][this.primaryKey],
-                    values: {
-                      [details.via]: null
-                    },
-                    parseRelationships: false
-                  })
-                );
-              }
-
-              // Remove previous relationship asynchronously if it exists.
-              virtualFields.push(
-                strapi.query(details.model || details.collection, details.plugin).findOne({ id : recordId })
-                  .then(record => {
-                    if (record && _.isObject(record[details.via]) && record[details.via][current] !== value[current]) {
-                      return module.exports.update.call(this, {
-                        id: record[details.via][this.primaryKey] || record[details.via].id,
-                        values: {
-                          [current]: null
-                        },
-                        parseRelationships: false
-                      });
-                    }
-
-                    return Promise.resolve();
-                  })
-              );
-
-              // Update the record on the other side.
-              // When params.values[current] is null this means that we are removing the relation.
-              virtualFields.push(strapi.query(details.model || details.collection, details.plugin).update({
-                id: recordId,
-                values: {
-                  [details.via]: _.isNull(params.values[current]) ? null : value[this.primaryKey] || value.id || value._id
-                },
-                parseRelationships: false
-              }));
-
-              acc[current] = _.isNull(params.values[current]) ? null : value[current];
-            }
-
-            break;
-          case 'oneToMany':
-          case 'manyToOne':
-          case 'manyToMany':
-            if (response[current] && _.isArray(response[current]) && current !== 'id') {
-              // Records to add in the relation.
-              const toAdd = _.differenceWith(params.values[current], response[current], (a, b) =>
-                a[this.primaryKey].toString() === b[this.primaryKey].toString()
-              );
-              // Records to remove in the relation.
-              const toRemove = _.differenceWith(response[current], params.values[current], (a, b) =>
-                a[this.primaryKey].toString() === b[this.primaryKey].toString()
-              )
-                .filter(x => toAdd.find(y => x.id === y.id) === undefined);
-
-              // Push the work into the flow process.
-              toAdd.forEach(value => {
-                value[details.via] = params.values[this.primaryKey] || params[this.primaryKey];
-
-                virtualFields.push(strapi.query(details.model || details.collection, details.plugin).addRelation({
-                  id: value[this.primaryKey] || value.id || value._id,
-                  values: association.nature === 'manyToMany' ? params.values : value,
-                  foreignKey: current
-                }));
-              });
-
-              toRemove.forEach(value => {
-                value[details.via] = null;
-
-                virtualFields.push(strapi.query(details.model || details.collection, details.plugin).removeRelation({
-                  id: value[this.primaryKey] || value.id || value._id,
-                  values: association.nature === 'manyToMany' ? params.values : value,
-                  foreignKey: current
-                }));
-              });
-            } else if (_.get(this._attributes, `${current}.isVirtual`) !== true) {
-              acc[current] = params.values[current];
-            }
-
-            break;
-          case 'manyMorphToMany':
-          case 'manyMorphToOne':
-            // Update the relational array.
-            params.values[current].forEach(obj => {
-              const model = obj.source && obj.source !== 'content-manager' ?
-                strapi.plugins[obj.source].models[obj.ref]:
-                strapi.models[obj.ref];
-
-              // Remove existing relationship because only one file
-              // can be related to this field.
-              if (association.nature === 'manyMorphToOne') {
-                virtualFields.push(
-                  module.exports.removeRelationMorph.call(this, {
-                    alias: association.alias,
-                    ref: model.collectionName,
-                    refId: obj.refId,
-                    field: obj.field
-                  })
-                  .then(() =>
-                    module.exports.addRelationMorph.call(this, {
-                      id: response[this.primaryKey],
-                      alias: association.alias,
-                      ref: model.collectionName,
-                      refId: obj.refId,
-                      field: obj.field
-                    })
-                  )
-                );
-              } else {
-                virtualFields.push(module.exports.addRelationMorph.call(this, {
-                  id: response[this.primaryKey],
-                  alias: association.alias,
-                  ref: model.collectionName,
-                  refId: obj.refId,
-                  field: obj.field
-                }));
-              }
-            });
-            break;
-          case 'oneToManyMorph':
-          case 'manyToManyMorph': {
-            const transformToArrayID = (array) => {
-              if(_.isArray(array)) {
-                return array.map(value => {
-                  if (_.isPlainObject(value)) {
-                    return value._id || value.id;
-                  }
-
-                  return value;
-                });
-              }
-
-              if (association.type === 'model' || (association.type === 'collection' && _.isObject(array))) {
-                return _.isEmpty(_.toString(array)) ? [] : transformToArrayID([array]);
-              }
-
-              return [];
-            };
-
-            // Compare array of ID to find deleted files.
-            const currentValue = transformToArrayID(response[current]).map(id => id.toString());
-            const storedValue = transformToArrayID(params.values[current]).map(id => id.toString());
-
-            const toAdd = _.difference(storedValue, currentValue);
-            const toRemove = _.difference(currentValue, storedValue);
-
-            toAdd.forEach(id => {
-              virtualFields.push(strapi.query(details.model || details.collection, details.plugin).addRelationMorph({
-                id,
-                alias: association.via,
-                ref: this.collectionName,
-                refId: response.id,
-                field: association.alias
-              }));
-            });
-
-            // Update the relational array.
-            toRemove.forEach(id => {
-              virtualFields.push(strapi.query(details.model || details.collection, details.plugin).removeRelationMorph({
-                id,
-                alias: association.via,
-                ref: this.collectionName,
-                refId: response.id,
-                field: association.alias
-              }));
-            });
-            break;
-          }
-          case 'oneMorphToOne':
-          case 'oneMorphToMany':
-            break;
-          default:
-        }
-      }
-
-      return acc;
-    }, {});
-
-    if (!_.isEmpty(values)) {
-      virtualFields.push(this
-        .forge({
-          [this.primaryKey]: params[this.primaryKey]
-        })
-        .save(values, {
-          patch: true
-        }));
-    } else {
-      virtualFields.push(Promise.resolve(_.assign(response, params.values)));
-    }
-
-    // Update virtuals fields.
-    const process = await Promise.all(virtualFields);
-
-    return process[process.length - 1];
-=======
     // Call the business logic located in the hook.
     // This function updates no-relational and relational data.
     return this.updateRelations(params);
->>>>>>> 9db430a3
   },
 
   delete: async function (params) {
@@ -338,92 +117,5 @@
         [this.primaryKey]: params.id
       })
       .destroy();
-<<<<<<< HEAD
-  },
-
-  addRelation: async function (params) {
-    const association = this.associations.filter(x => x.via === params.foreignKey)[0];
-
-    if (!association) {
-      // Resolve silently.
-      return Promise.resolve();
-    }
-
-    switch (association.nature) {
-      case 'oneToOne':
-      case 'oneToMany':
-      case 'manyToOne':
-        return module.exports.update.call(this, params);
-      case 'manyToMany':
-        return this.forge({
-          [this.primaryKey]: params[this.primaryKey]
-        })[association.alias]().attach(params.values[this.primaryKey]);
-      default:
-        // Resolve silently.
-        return Promise.resolve();
-    }
-  },
-
-  removeRelation: async function (params) {
-    const association = this.associations.filter(x => x.via === params.foreignKey)[0];
-
-    if (!association) {
-      // Resolve silently.
-      return Promise.resolve();
-    }
-
-    switch (association.nature) {
-      case 'oneToOne':
-      case 'oneToMany':
-      case 'manyToOne':
-        return module.exports.update.call(this, params);
-      case 'manyToMany':
-        return this.forge({
-          [this.primaryKey]: params[this.primaryKey]
-        })[association.alias]().detach(params.values[this.primaryKey]);
-      default:
-        // Resolve silently.
-        return Promise.resolve();
-    }
-  },
-
-  addRelationMorph: async function (params) {
-    const record = await this.morph.forge()
-      .where({
-        [`${this.collectionName}_id`]: params.id,
-        [`${params.alias}_id`]: params.refId,
-        [`${params.alias}_type`]: params.ref,
-        field: params.field
-      })
-      .fetch({
-        withRelated: this.associations.map(x => x.alias)
-      });
-
-    const entry = record ? record.toJSON() : record;
-
-    if (entry) {
-      return Promise.resolve();
-    }
-
-    return await this.morph.forge({
-      [`${this.collectionName}_id`]: params.id,
-      [`${params.alias}_id`]: params.refId,
-      [`${params.alias}_type`]: params.ref,
-      field: params.field
-    })
-      .save();
-  },
-
-  removeRelationMorph: async function (params) {
-    return await this.morph.forge()
-      .where(_.omitBy({
-        [`${this.collectionName}_id`]: params.id,
-        [`${params.alias}_id`]: params.refId,
-        [`${params.alias}_type`]: params.ref,
-        field: params.field
-      }, _.isEmpty))
-      .destroy();
-=======
->>>>>>> 9db430a3
   }
 };