--- conflicted
+++ resolved
@@ -8,12 +8,7 @@
 import PropTypes from 'prop-types';
 import { FormattedMessage } from 'react-intl';
 import { Button, PopUpWarning } from 'strapi-helper-plugin';
-<<<<<<< HEAD
 import Wrapper from './Wrapper';
-=======
-
-import styles from './styles.scss';
->>>>>>> 0c23fe8b
 
 const PLUGINS_WITH_CONFIG = ['content-manager', 'email', 'upload'];
 
