/*
*
* Row
*
*/

import React from 'react';
import PropTypes from 'prop-types';
import cn from 'classnames';
import { FormattedMessage } from 'react-intl';

// Design
import Ico from 'components/Ico';
import ListRow from 'components/ListRow';
import PopUpWarning from 'components/PopUpWarning';
import IconAuth from 'assets/icons/icon_auth-permissions.svg';
import IconCtb from 'assets/icons/icon_content-type-builder.svg';
import IconCm from 'assets/icons/icon_content-manager.svg';
import IconSettings from 'assets/icons/icon_settings-manager.svg';

import styles from './styles.scss';

class Row extends React.Component {
  state = { showModal: false };

  componentWillReceiveProps(nextProps) {
    if (nextProps.pluginActionSucceeded !== this.props.pluginActionSucceeded) {
      this.setState({ showModal: false });
    }
  }

  handleClick = (e) => {
    this.setState({ showModal: !this.state.showModal });
    this.props.onDeleteClick(e);
  }

  renderImg = () => {
    switch (this.props.plugin.name) {
      case 'Auth & Permissions':
        return <img src={IconAuth} alt="logo" />;
      case 'Content Manager':
        return <img src={IconCm} alt="logo" />;
      case 'Settings Manager':
        return <img src={IconSettings} alt="logo" />;
      case 'Content Type Builder':
        return <img src={IconCtb} alt="logo" />;
      default:
    }
  }

  render() {
    const pluginIcon = this.props.plugin.name !== 'Email' ? (
      <div className={styles.frame} style={{ marginRight: '30px' }}>
        <span className={styles.helper} />{this.renderImg()}
      </div>
    ) : (
      <div className={styles.icoContainer} style={{ marginRight: '30px' }}>
        <i className={`fa fa-${this.props.plugin.icon}`} />
      </div>
    );

    return (
      <ListRow>
        <div className={cn("col-md-11", styles.nameWrapper)}>
<<<<<<< HEAD
          <div className={styles.icoContainer} style={{ marginRight: '30px' }}>
            <img src={`${this.props.plugin.logo}`} alt="icon" />
          </div>
=======
          {pluginIcon}
>>>>>>> bcb6587f
          <div className={styles.pluginContent}>
            <span>{this.props.plugin.name} —&nbsp;</span>
            <FormattedMessage id={this.props.plugin.description} />
          </div>
        </div>
        <div className="col-md-1">
          <div className={styles.actionContainer}>
            <Ico onClick={this.handleClick} id={this.props.name} />
          </div>
        </div>
        <PopUpWarning
          isOpen={this.state.showModal}
          toggleModal={() => this.setState({ showModal: !this.state.showModal })}
          popUpWarningType="danger"
          onConfirm={this.props.onDeleteConfirm}
        />
      </ListRow>
    );
  }
}

Row.propTypes = {
  name: PropTypes.string.isRequired,
  onDeleteClick: PropTypes.func.isRequired,
  onDeleteConfirm: PropTypes.func.isRequired,
  plugin: PropTypes.object.isRequired,
  pluginActionSucceeded: PropTypes.bool.isRequired,
};

export default Row;<|MERGE_RESOLUTION|>--- conflicted
+++ resolved
@@ -49,26 +49,12 @@
   }
 
   render() {
-    const pluginIcon = this.props.plugin.name !== 'Email' ? (
-      <div className={styles.frame} style={{ marginRight: '30px' }}>
-        <span className={styles.helper} />{this.renderImg()}
-      </div>
-    ) : (
-      <div className={styles.icoContainer} style={{ marginRight: '30px' }}>
-        <i className={`fa fa-${this.props.plugin.icon}`} />
-      </div>
-    );
-
     return (
       <ListRow>
         <div className={cn("col-md-11", styles.nameWrapper)}>
-<<<<<<< HEAD
           <div className={styles.icoContainer} style={{ marginRight: '30px' }}>
             <img src={`${this.props.plugin.logo}`} alt="icon" />
           </div>
-=======
-          {pluginIcon}
->>>>>>> bcb6587f
           <div className={styles.pluginContent}>
             <span>{this.props.plugin.name} —&nbsp;</span>
             <FormattedMessage id={this.props.plugin.description} />
