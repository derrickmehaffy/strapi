import React from 'react';
import { shallow } from 'enzyme';
import { DropdownItem } from 'reactstrap';
import { changeLocale } from '../../LanguageProvider/actions';
import { LocaleToggle, mapDispatchToProps } from '../index';

describe('<LocaleToggle />', () => {
  let props;

  beforeEach(() => {
    props = {
      changeLocale: jest.fn(),
      currentLocale: {
        locale: 'en',
      },
      localeToggle: {
        className: '',
      },
    };
  });

  it('should not crash', () => {
    shallow(<LocaleToggle {...props} />);
  });

  describe('<LocaleToggle />, getFlagUrl instance', () => {
    it('should return the en flag', () => {
      const renderedComponent = shallow(<LocaleToggle {...props} />);
      const { getFlagUrl } = renderedComponent.instance();

      expect(getFlagUrl('en')).toEqual(
        'https://cdnjs.cloudflare.com/ajax/libs/flag-icon-css/3.1.0/flags/4x3/us.svg'
      );
    });

    it('should return the pt-BR flag', () => {
      const renderedComponent = shallow(<LocaleToggle {...props} />);
      const { getFlagUrl } = renderedComponent.instance();

      expect(getFlagUrl('pt-BR')).toEqual(
        'https://cdnjs.cloudflare.com/ajax/libs/flag-icon-css/3.1.0/flags/4x3/br.svg'
      );
    });

    it('should return the zh flag', () => {
      const renderedComponent = shallow(<LocaleToggle {...props} />);
      const { getFlagUrl } = renderedComponent.instance();

      expect(getFlagUrl('zh')).toEqual(
        'https://cdnjs.cloudflare.com/ajax/libs/flag-icon-css/3.1.0/flags/4x3/tw.svg'
      );
      expect(getFlagUrl('zh-Hans')).toEqual(
        'https://cdnjs.cloudflare.com/ajax/libs/flag-icon-css/3.1.0/flags/4x3/cn.svg'
      );
    });

    it('should return the ar flag', () => {
      const renderedComponent = shallow(<LocaleToggle {...props} />);
      const { getFlagUrl } = renderedComponent.instance();

      expect(getFlagUrl('ar')).toEqual(
        'https://cdnjs.cloudflare.com/ajax/libs/flag-icon-css/3.1.0/flags/4x3/sa.svg'
      );
    });

    it('should return the ko flag', () => {
      const renderedComponent = shallow(<LocaleToggle {...props} />);
      const { getFlagUrl } = renderedComponent.instance();

      expect(getFlagUrl('ko')).toEqual(
        'https://cdnjs.cloudflare.com/ajax/libs/flag-icon-css/3.1.0/flags/4x3/kr.svg'
      );
    });

    it('should return the ja flag', () => {
      const renderedComponent = shallow(<LocaleToggle {...props} />);
      const { getFlagUrl } = renderedComponent.instance();

      expect(getFlagUrl('ja')).toEqual(
        'https://cdnjs.cloudflare.com/ajax/libs/flag-icon-css/3.1.0/flags/4x3/jp.svg'
      );
    });

    it('should return the vn flag', () => {
      const renderedComponent = shallow(<LocaleToggle {...props} />);
      const { getFlagUrl } = renderedComponent.instance();

      expect(getFlagUrl('vi')).toEqual(
        'https://cdnjs.cloudflare.com/ajax/libs/flag-icon-css/3.1.0/flags/4x3/vn.svg'
      );
    });

<<<<<<< HEAD
    it('should return the sk flag', () => {
      const renderedComponent = shallow(<LocaleToggle {...props} />);
      const { getFlagUrl } = renderedComponent.instance();

      expect(getFlagUrl('sk')).toEqual(
        'https://cdnjs.cloudflare.com/ajax/libs/flag-icon-css/3.1.0/flags/4x3/sk.svg'
=======
    it('should return the cz flag', () => {
      const renderedComponent = shallow(<LocaleToggle {...props} />);
      const { getFlagUrl } = renderedComponent.instance();

      expect(getFlagUrl('cs')).toEqual(
        'https://cdnjs.cloudflare.com/ajax/libs/flag-icon-css/3.1.0/flags/4x3/cz.svg'
>>>>>>> 893c0018
      );
    });

    it('should return the locale flag', () => {
      const renderedComponent = shallow(<LocaleToggle {...props} />);
      const { getFlagUrl } = renderedComponent.instance();
      const locale = 'fr';
      expect(getFlagUrl(locale)).toEqual(
        `https://cdnjs.cloudflare.com/ajax/libs/flag-icon-css/3.1.0/flags/4x3/${locale}.svg`
      );
    });
  });

  describe('<LocaleToggle />, toggle instance', () => {
    it('should update the state when called', () => {
      const renderedComponent = shallow(<LocaleToggle {...props} />);
      const { toggle } = renderedComponent.instance();

      toggle();

      expect(renderedComponent.state('isOpen')).toBe(true);
    });

    it('call the toggle handle on click', () => {
      const renderedComponent = shallow(<LocaleToggle {...props} />);
      renderedComponent.setState({ isOpen: true });
      const dropDown = renderedComponent.find(DropdownItem).at(0);
      dropDown.simulate('click');

      expect(props.changeLocale).toHaveBeenCalled();
    });
  });

  describe('<LocaleToggle />, mapDispatchToProps', () => {
    describe('changeLocale', () => {
      it('should be injected', () => {
        const dispatch = jest.fn();
        const result = mapDispatchToProps(dispatch);

        expect(result.changeLocale).toBeDefined();
      });

      it('should dispatch the changeLocale action when called', () => {
        const dispatch = jest.fn();
        const result = mapDispatchToProps(dispatch);
        result.changeLocale();

        expect(dispatch).toHaveBeenCalledWith(changeLocale());
      });
    });
  });
});<|MERGE_RESOLUTION|>--- conflicted
+++ resolved
@@ -89,22 +89,22 @@
         'https://cdnjs.cloudflare.com/ajax/libs/flag-icon-css/3.1.0/flags/4x3/vn.svg'
       );
     });
-
-<<<<<<< HEAD
+    
     it('should return the sk flag', () => {
       const renderedComponent = shallow(<LocaleToggle {...props} />);
       const { getFlagUrl } = renderedComponent.instance();
 
       expect(getFlagUrl('sk')).toEqual(
         'https://cdnjs.cloudflare.com/ajax/libs/flag-icon-css/3.1.0/flags/4x3/sk.svg'
-=======
+      );
+    });
+
     it('should return the cz flag', () => {
       const renderedComponent = shallow(<LocaleToggle {...props} />);
       const { getFlagUrl } = renderedComponent.instance();
 
       expect(getFlagUrl('cs')).toEqual(
         'https://cdnjs.cloudflare.com/ajax/libs/flag-icon-css/3.1.0/flags/4x3/cz.svg'
->>>>>>> 893c0018
       );
     });
 
