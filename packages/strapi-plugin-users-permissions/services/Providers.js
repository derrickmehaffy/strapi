--- conflicted
+++ resolved
@@ -47,65 +47,9 @@
 
   return new Promise((resolve, reject) => {
     if (!access_token) {
-<<<<<<< HEAD
-      reject(null, {
-        message: 'No access_token.'
-      });
-    } else {
-      // Get the profile.
-      getProfile(provider, query, (err, profile) => {
-        if (err) {
-          reject(err);
-        } else {
-          // We need at least the mail.
-          if (!profile.email) {
-            reject({
-              message: 'Email was not available.'
-            });
-          } else {
-            strapi.query('user', 'users-permissions').findOne({email: profile.email})
-            .then(user => {
-              if (!strapi.plugins['users-permissions'].config.advanced.allow_register) {
-                return resolve([null, [{ messages: [{ id: 'Auth.advanced.allow_register' }] }], 'Register action is actualy not available.']);
-              }
-
-              if (user && user.provider === provider) {
-                return resolve([user, null]);
-              }
-
-              if (user && user.provider !== provider && strapi.plugins['users-permissions'].config.advanced.unique_email) {
-                return resolve([null, [{ messages: [{ id: 'Auth.form.error.email.taken' }] }], 'Email is already taken.']);
-              }
-
-              if (!user || _.get(user, 'provider') !== provider) {
-                // Create the new user.
-                const params = _.assign(profile, {
-                  provider: provider,
-                  role: '1'
-                });
-
-                strapi.query('user', 'users-permissions').create(params)
-                .then(user => {
-                  resolve([user, null]);
-                })
-                .catch(err => {
-                  reject([null, err]);
-                });
-              } else {
-                resolve([user, null]);
-              }
-            })
-            .catch(err => {
-              reject([null, err]);
-            });
-          }
-        }
-      });
-=======
       return reject(null, {
         message: 'No access_token.'
       });
->>>>>>> a7c9d2bb
     }
 
     // Get the profile.
@@ -119,8 +63,8 @@
         return reject([{
           message: 'Email was not available.'
         }, null]);
-      } 
-      
+      }
+
       try {
         const user = await strapi.query('user', 'users-permissions').findOne({email: profile.email});
 
@@ -139,7 +83,8 @@
         if (!user || _.get(user, 'provider') !== provider) {
           // Create the new user.
           const params = _.assign(profile, {
-            provider: provider
+            provider: provider,
+            role: '1'
           });
 
           const createdUser = await strapi.query('user', 'users-permissions').create(params);
