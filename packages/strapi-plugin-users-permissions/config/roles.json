--- conflicted
+++ resolved
@@ -517,11 +517,7 @@
               "policy": ""
             },
             "init": {
-<<<<<<< HEAD
-              "enabled": false,
-=======
-              "enabled": true,
->>>>>>> 748e11ae
+              "enabled": false,
               "policy": ""
             },
             "index": {
