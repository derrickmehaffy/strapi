import React, { useState } from 'react';
import PropTypes from 'prop-types';
import { FormattedMessage } from 'react-intl';

import { Carret } from '@buffetjs/icons';
import getTrad from '../../utils/getTrad';

<<<<<<< HEAD
import Carret from '../../icons/Carret';

=======
>>>>>>> 56caadc3
import DropdownButton from '../DropdownButton';
import DropdownSection from '../DropdownSection';
import SortList from '../SortList';
import Wrapper from './Wrapper';

const SortPicker = ({ onChange, value }) => {
  const [isOpen, setIsOpen] = useState(false);

  const orders = {
    created_at_asc: 'created_at:ASC',
    created_at_desc: 'created_at:DESC',
    name_asc: 'name:ASC',
    name_desc: 'name:DESC',
    updated_at_asc: 'updated_at:ASC',
    updated_at_desc: 'updated_at:DESC',
  };

  const handleChange = value => {
    onChange({ target: { name: '_sort', value } });

    hangleToggle();
  };

  const hangleToggle = () => {
    setIsOpen(v => !v);
  };

  return (
    <Wrapper>
      <DropdownButton onClick={hangleToggle} isActive={isOpen}>
        <FormattedMessage id={getTrad('sort.label')} />
<<<<<<< HEAD
        <Carret isUp={!isOpen} />
=======
        <Carret fill={isOpen ? '#007EFF' : '#292b2c'} />
>>>>>>> 56caadc3
      </DropdownButton>
      <DropdownSection isOpen={isOpen}>
        <SortList
          isShown={isOpen}
          list={orders}
          selectedItem={value}
          onClick={handleChange}
        />
      </DropdownSection>
    </Wrapper>
  );
};

SortPicker.defaultProps = {
  onChange: () => {},
  value: null,
};

SortPicker.propTypes = {
  onChange: PropTypes.func,
  value: PropTypes.string,
};

export default SortPicker;<|MERGE_RESOLUTION|>--- conflicted
+++ resolved
@@ -5,11 +5,6 @@
 import { Carret } from '@buffetjs/icons';
 import getTrad from '../../utils/getTrad';
 
-<<<<<<< HEAD
-import Carret from '../../icons/Carret';
-
-=======
->>>>>>> 56caadc3
 import DropdownButton from '../DropdownButton';
 import DropdownSection from '../DropdownSection';
 import SortList from '../SortList';
@@ -41,11 +36,7 @@
     <Wrapper>
       <DropdownButton onClick={hangleToggle} isActive={isOpen}>
         <FormattedMessage id={getTrad('sort.label')} />
-<<<<<<< HEAD
-        <Carret isUp={!isOpen} />
-=======
         <Carret fill={isOpen ? '#007EFF' : '#292b2c'} />
->>>>>>> 56caadc3
       </DropdownButton>
       <DropdownSection isOpen={isOpen}>
         <SortList
