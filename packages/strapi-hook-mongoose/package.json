--- conflicted
+++ resolved
@@ -1,10 +1,6 @@
 {
   "name": "strapi-hook-mongoose",
-<<<<<<< HEAD
-  "version": "3.0.0-alpha.26.1",
-=======
   "version": "3.0.0-alpha.26.2",
->>>>>>> a0b6a7ce
   "description": "Mongoose hook for the Strapi framework",
   "homepage": "http://strapi.io",
   "keywords": [
@@ -24,11 +20,7 @@
     "mongoose-float": "^1.0.3",
     "pluralize": "^6.0.0",
     "rimraf": "^2.6.2",
-<<<<<<< HEAD
-    "strapi-utils": "3.0.0-alpha.26.1"
-=======
     "strapi-utils": "3.0.0-alpha.26.2"
->>>>>>> a0b6a7ce
   },
   "author": {
     "email": "hi@strapi.io",
