--- conflicted
+++ resolved
@@ -36,13 +36,8 @@
   amountLimiting: (params = {}) => {
     if (params.limit && params.limit < 0) {
       params.limit = 0;
-<<<<<<< HEAD
-    } else if (params.limit && params.limit > _.get(strapi.plugins, 'graphql.config.amountLimit', 100)) {
-      params.limit = _.get(strapi.plugins, 'graphql.config.amountLimit', 100);
-=======
     } else if (params.limit && params.limit > strapi.plugins.graphql.config.amountLimit) {
       params.limit = strapi.plugins.graphql.config.amountLimit;
->>>>>>> 5a54581b
     }
 
     return params;
@@ -270,12 +265,9 @@
       if (_.isFunction(resolver)) {
         context.query = this.convertToParams(options);
         context.params = this.amountLimiting(options);
-<<<<<<< HEAD
 
         // Avoid population.
         context.query._populate = model.associations.filter(a => !a.dominant && _.isEmpty(a.model)).map(a => a.alias);
-=======
->>>>>>> 5a54581b
 
         if (isController) {
           const values = await resolver.call(null, ctx);
