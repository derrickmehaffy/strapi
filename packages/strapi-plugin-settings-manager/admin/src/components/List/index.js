/**
*
* List
* params:
*  -handlei18n: bool
*   used for the buttonComponent to render label with FormattedMessage
*  - listButtonLabel: string
*  - listTitle: string
*  - noListButtonPopUp: bool
*     prevent from displaying the OldList button
*  - renderRow: function
*     overrides the default rendering of the OldList tr (we can pass customs components there)
*  - listItems: array the elements to display
*  - handleListPopButtonSave: func
*
*/
<<<<<<< HEAD
=======

>>>>>>> 99d03e22
import React from 'react';
import PropTypes from 'prop-types';
import { map, isEmpty } from 'lodash';
import { FormattedMessage } from 'react-intl';

import { Button, Modal, ModalHeader, ModalBody, ModalFooter } from 'reactstrap';
import ButtonPrimaryHotline from 'components/Button';
import PopUpForm from 'components/PopUpForm';
import styles from './styles.scss';

class List extends React.Component { // eslint-disable-line react/prefer-stateless-function
  constructor(props) {
    super(props);
    this.state = {
      modal: false,
      // isPopUpFormValid: true,
      requiredInputs: [],
      loader: false,
    };
  }

  componentWillReceiveProps(nextProps) {
    if (nextProps.error !== this.props.error && isEmpty(nextProps.formErrors)) {
      this.setState({ modal: false, loader: false });
    }
    if (!isEmpty(nextProps.formErrors)) this.setState({ loader: false });
  }

  toggle = () => {
    if (this.props.actionBeforeOpenPopUp && !this.state.modal) this.props.actionBeforeOpenPopUp();
    this.setState({ modal: !this.state.modal });
  }

  handleSubmit = (e) => {
    e.preventDefault();
    this.setState({ loader: true});
    this.props.handleListPopUpSubmit(e);
  }

  render() {
    const button = this.props.noListButtonPopUp
      ? ''
      : (
        <ButtonPrimaryHotline
          buttonBackground={'secondaryAddType'}
          label={this.props.listButtonLabel}
          handlei18n={this.props.handlei18n}
          addShape
          onClick={this.toggle}
        />
      );

    const addListTitleMarginTop = this.props.addListTitleMarginTop ? styles.paddedTopList : '';
    const titleSpacer = this.props.addListTitleMarginTop ? <div style={{ height: '.1rem'}} /> : '';

    const loader = this.state.loader
      ? <Button onClick={this.handleSubmit} className={styles.primary} disabled={this.state.loader}><p className={styles.saving}><span>.</span><span>.</span><span>.</span></p></Button>
      : (
        <FormattedMessage id="settings-manager.form.button.save">
          {(message) => (
            <Button onClick={this.handleSubmit} className={styles.primary}>{message}</Button>
          )}
        </FormattedMessage>
      );
    return (
      <div className={styles.listContainer}>
        <div className={styles.listSubContainer}>
          <div className={`${addListTitleMarginTop} ${styles.flex}`}>
            <div className={styles.titleContainer}>
              {this.props.listTitle}
            </div>
            <div className={styles.buttonContainer}>
              {button}
            </div>
          </div>
          {titleSpacer}
        </div>

        <div className={styles.ulContainer}>
          <ul>
            {map(this.props.listItems, (listItem, key) => {
              if (this.props.renderRow) {
                return this.props.renderRow(listItem, key, styles);
              }
              return (
                <li key={key}>
                  <div className={styles.flexLi}>
                    {map(listItem, (item, index) => (
                      <div key={index}>{item}</div>
                    ))}
                  </div>
                </li>
              );
            })}
          </ul>
        </div>

        {/*  </div> */}
        <div>
          <Modal isOpen={this.state.modal} toggle={this.toggle} className={styles.modalPosition}>
            <ModalHeader toggle={this.toggle} className={`${styles.noBorder} ${styles.padded} ${styles.mHeader}`}>
              <FormattedMessage id={`settings-manager.${this.props.listButtonLabel}`} />
            </ModalHeader>
            <div className={styles.bordered} />
            <form onSubmit={this.handleSubmit}>

              <ModalBody className={styles.modalBody}>
                <div className={styles.spacerSmall} />
                <PopUpForm {...this.props} />
              </ModalBody>
              <ModalFooter className={`${styles.noBorder} ${styles.modalFooter}`}>
                <FormattedMessage id="settings-manager.form.button.cancel">
                  {(message) => (
                    <Button onClick={this.toggle} className={styles.secondary}>{message}</Button>
                  )}
                </FormattedMessage>
                {loader}
              </ModalFooter>
            </form>
          </Modal>
        </div>
      </div>
    );
  }
}

List.propTypes = {
  actionBeforeOpenPopUp: PropTypes.func,
  addListTitleMarginTop: PropTypes.bool,
  error: PropTypes.bool,
  formErrors: PropTypes.array,
  handlei18n: PropTypes.bool,
  handleListPopUpSubmit: PropTypes.func,
  listButtonLabel: PropTypes.string,
  listItems: PropTypes.array,
  listTitle: PropTypes.oneOfType([
    PropTypes.string,
    PropTypes.object,
  ]),
  noListButtonPopUp: PropTypes.bool,
  renderRow: PropTypes.oneOfType([
    PropTypes.bool,
    PropTypes.func,
  ]),
}

export default List;<|MERGE_RESOLUTION|>--- conflicted
+++ resolved
@@ -14,10 +14,7 @@
 *  - handleListPopButtonSave: func
 *
 */
-<<<<<<< HEAD
-=======
 
->>>>>>> 99d03e22
 import React from 'react';
 import PropTypes from 'prop-types';
 import { map, isEmpty } from 'lodash';
