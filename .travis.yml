services:
  - postgresql
  - mysql

sudo: required
dist: trusty

language: node_js

node_js:
  - '10'

cache:
  directories:
    - node_modules
    - ~/.npm
    - ~/.cache

# end to end testing template
e2e_tests: &e2e_tests
  stage: 'End to End tests'
  script:
    - npm run -s test:generate-app -- $DB_STRING
    - npm run -s test:start-app & wait-on http://localhost:1337
    - npm run -s test:e2e

install_mongo: &install_mongo
  before_install:
    - wget http://fastdl.mongodb.org/linux/mongodb-linux-x86_64-3.6.6.tgz
    - tar -zxvf mongodb-linux-x86_64-3.6.6.tgz
    - mkdir -p ./data/db/27017
    - mkdir -p ./data/db/27000
    - ./mongodb-linux-x86_64-3.6.6/bin/mongod --fork --dbpath ./data/db/27017 --syslog --port 27017

install:
  - npm run setup:ci
  - npm install -g wait-on

jobs:
  include:
    - stage: test
      name: Snyk
      script: npm run -s test:snyk
      if: fork = false

    - stage: test
      name: 'Lint / Unit Tests '
      script:
        - npm run -s lint
        - npm run -s test:unit
<<<<<<< HEAD
        - npm run -s test:front
=======
        # - npm run -s test:front
>>>>>>> 6ec2b17e

    - <<: *e2e_tests
      name: 'E2E Postgresql'
      before_install:
        - psql -c 'create database strapi_test;' -U postgres
      env:
        - DB_STRING='--dbclient=postgres --dbhost=localhost --dbport=5432 --dbname=strapi_test --dbusername=postgres --dbpassword='

    - <<: *e2e_tests
      name: 'E2E Mysql'
      before_install:
        - mysql -e 'CREATE DATABASE strapi_test;'
      env:
        - DB_STRING='--dbclient=mysql --dbhost=localhost --dbport=3306 --dbname=strapi_test --dbusername=travis --dbpassword='

    - <<: *e2e_tests
      name: 'E2E Sqlite'
      env:
        - DB_STRING='--dbclient=sqlite --dbfile=./tmp/data.db'

    - <<: *e2e_tests
      name: 'E2E MongoDB'
      <<: *install_mongo
      env:
        - DB_STRING='--dbclient=mongo --dbhost=localhost --dbport=27017 --dbname=strapi_test --dbusername= --dbpassword='

    - name: 'Cypress tests'
      <<: *install_mongo
      install:
        - npm run setup:build
        - npm install -g wait-on
        - cypress install
      script:
        - npm run -s test:generate-app -- --dbclient=mongo --dbhost=localhost --dbport=27017 --dbname=strapi_test --dbusername= --dbpassword=
        - npm run -s test:start-app & wait-on http://localhost:1337
        - node test/cypress.js<|MERGE_RESOLUTION|>--- conflicted
+++ resolved
@@ -48,11 +48,7 @@
       script:
         - npm run -s lint
         - npm run -s test:unit
-<<<<<<< HEAD
-        - npm run -s test:front
-=======
         # - npm run -s test:front
->>>>>>> 6ec2b17e
 
     - <<: *e2e_tests
       name: 'E2E Postgresql'
