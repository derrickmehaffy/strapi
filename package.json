--- conflicted
+++ resolved
@@ -1,10 +1,6 @@
 {
   "private": true,
-<<<<<<< HEAD
-  "version": "3.0.0-alpha.6.3",
-=======
   "version": "3.0.0-alpha.6.4",
->>>>>>> 09c38cfb
   "devDependencies": {
     "assert": "~1.3.0",
     "babel-eslint": "^6.1.2",
